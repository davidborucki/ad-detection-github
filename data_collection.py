import logging
import re
from pathlib import Path
from typing import Iterable, List

import torch
import whisper
from tqdm import tqdm
from yt_dlp import YoutubeDL

<<<<<<< HEAD
SAVE_DIR = Path("transcripts")
SAVE_DIR.mkdir(parents=True, exist_ok=True)


class TqdmLoggingHandler(logging.Handler):
    """Route logging records through tqdm to keep progress bars intact."""

    def emit(self, record: logging.LogRecord) -> None:
        try:
            msg = self.format(record)
            tqdm.write(msg)
        except Exception:
            self.handleError(record)

=======
# Load Whisper (small/base/medium/large)
model = whisper.load_model("medium")  # speed vs accuracy tradeoff
>>>>>>> 04b228cd

logger = logging.getLogger("data_collection")
logger.setLevel(logging.INFO)
logger.handlers.clear()

_handler = TqdmLoggingHandler()
_handler.setFormatter(logging.Formatter("%(message)s"))
logger.addHandler(_handler)
logger.propagate = False

# Load Whisper model once so GPU memory is reused.
model = whisper.load_model("small")
USE_FP16 = torch.cuda.is_available()


def ensure_single_mp3_extension(path: Path) -> Path:
    """Rename the given file so it ends with exactly one .mp3 extension."""
    if not path.exists():
        return path

    cleaned_name = re.sub(r"(\.mp3)+$", ".mp3", path.name, flags=re.IGNORECASE)
    cleaned_path = path.with_name(cleaned_name)
    if cleaned_path != path:
        if cleaned_path.exists():
            cleaned_path.unlink()
        path.rename(cleaned_path)
    return cleaned_path


def download_audio(video_id: str) -> Path:
    url = f"https://www.youtube.com/watch?v={video_id}"
    logger.info(f"▶️  Starting download for {video_id}")

    ydl_opts = {
        "format": "bestaudio/best",
        "outtmpl": str(SAVE_DIR / f"{video_id}.%(ext)s"),
        "quiet": True,
        "postprocessors": [{"key": "FFmpegExtractAudio", "preferredcodec": "mp3"}],
    }

    with YoutubeDL(ydl_opts) as ydl:
        ydl.extract_info(url, download=True)

    expected_path = SAVE_DIR / f"{video_id}.mp3"
    fallback_matches = list(SAVE_DIR.glob(f"{video_id}.mp3*"))
    if expected_path.exists():
        audio_path = ensure_single_mp3_extension(expected_path)
    elif fallback_matches:
        audio_path = ensure_single_mp3_extension(fallback_matches[0])
    else:
        raise FileNotFoundError(f"Unable to locate downloaded audio for {video_id}")

    logger.info(f"✅  Download complete for {video_id}")
    return audio_path


def transcribe_audio(audio_path: Path, transcript_path: Path, video_id: str) -> None:
    logger.info(f"🎧  Starting transcription for {video_id}")
    result = model.transcribe(str(audio_path), fp16=USE_FP16)
    text = result.get("text", "").strip()

    transcript_path.parent.mkdir(parents=True, exist_ok=True)
    transcript_path.write_text(text, encoding="utf-8")
    logger.info(f"💾  Transcription saved to {transcript_path}")


def process_video(video_id: str) -> None:
    mp3_path = SAVE_DIR / f"{video_id}.mp3"
    transcript_path = SAVE_DIR / f"{video_id}.txt"

    if mp3_path.exists() or transcript_path.exists():
        logger.info(f"⏭️  Skipping {video_id} (already exists)")
        return

    audio_path = download_audio(video_id)
    transcribe_audio(audio_path, transcript_path, video_id)


def load_video_ids(source: Path) -> List[str]:
    if not source.exists():
        raise FileNotFoundError(f"Input file not found: {source}")
    with source.open(encoding="utf-8") as handle:
        return [line.strip() for line in handle if line.strip()]


def iter_video_ids(source: Path) -> Iterable[str]:
    for video_id in load_video_ids(source):
        yield video_id


def main() -> None:
    video_ids = list(iter_video_ids(Path("scrape.txt")))
    for video_id in tqdm(video_ids, desc="Processing videos", unit="video"):
        try:
            process_video(video_id)
        except Exception as exc:
            logger.error(f"❌  Error processing {video_id}: {exc}")


if __name__ == "__main__":
    try:
        main()
    except KeyboardInterrupt:
        logger.error("❌  Processing interrupted by user")<|MERGE_RESOLUTION|>--- conflicted
+++ resolved
@@ -8,9 +8,10 @@
 from tqdm import tqdm
 from yt_dlp import YoutubeDL
 
-<<<<<<< HEAD
 SAVE_DIR = Path("transcripts")
 SAVE_DIR.mkdir(parents=True, exist_ok=True)
+# Load Whisper (small/base/medium/large)
+model = whisper.load_model("medium")  # speed vs accuracy tradeoff
 
 
 class TqdmLoggingHandler(logging.Handler):
@@ -23,10 +24,6 @@
         except Exception:
             self.handleError(record)
 
-=======
-# Load Whisper (small/base/medium/large)
-model = whisper.load_model("medium")  # speed vs accuracy tradeoff
->>>>>>> 04b228cd
 
 logger = logging.getLogger("data_collection")
 logger.setLevel(logging.INFO)
